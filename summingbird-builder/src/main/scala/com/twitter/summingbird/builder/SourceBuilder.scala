/*
Copyright 2013 Twitter, Inc.

Licensed under the Apache License, Version 2.0 (the "License");
you may not use this file except in compliance with the License.
You may obtain a copy of the License at

http://www.apache.org/licenses/LICENSE-2.0

Unless required by applicable law or agreed to in writing, software
distributed under the License is distributed on an "AS IS" BASIS,
WITHOUT WARRANTIES OR CONDITIONS OF ANY KIND, either express or implied.
See the License for the specific language governing permissions and
limitations under the License.
*/

package com.twitter.summingbird.builder

import com.twitter.algebird.{Monoid, Semigroup}
import com.twitter.bijection.{Codec, Injection}
import com.twitter.chill.IKryoRegistrar
import com.twitter.chill.java.IterableRegistrar
import com.twitter.storehaus.algebra.MergeableStore
import com.twitter.summingbird._
import com.twitter.summingbird.batch.{BatchID, Batcher}
import com.twitter.summingbird.scalding.{Scalding, ScaldingService, ScaldingEnv, BatchedScaldingStore, ScaldingSink}
import com.twitter.summingbird.service.CompoundService
import com.twitter.summingbird.sink.{CompoundSink, BatchedSinkFromOffline}
import com.twitter.summingbird.source.EventSource
import com.twitter.summingbird.store.CompoundStore
import com.twitter.summingbird.storm.{ MergeableStoreSupplier, StoreWrapper, Storm, StormEnv }
import com.twitter.summingbird.util.CacheSize
import java.io.Serializable
import java.util.{ Date, UUID }

/**
  * The (deprecated) Summingbird builder API builds up a single
  * MapReduce job using a SourceBuilder. After any number of calls to
  * flatMap, leftJoin, filter, merge, etc, the user calls
  * "groupAndSumTo", equivalent to "sumByKey" in the Producer
  * API. This call converts the SourceBuilder into a CompletedBuilder
  * and prevents and future flatMap operations.
  *
  * @author Oscar Boykin
  * @author Sam Ritchie
  * @author Ashu Singhal
  */

object SourceBuilder {
  type PlatformPair = OptionalPlatform2[Scalding, Storm]
  type Node[T] = Producer[PlatformPair, T]

  def freshUUID: String = UUID.randomUUID.toString
  def adjust[T](m: Map[T, Options], k: T)(f: Options => Options) =
    m.updated(k, f(m.getOrElse(k, Options())))

  implicit def sg[T]: Semigroup[SourceBuilder[T]] =
    Semigroup.from(_ ++ _)

  def apply[T](eventSource: EventSource[T], timeOf: T => Date)
    (implicit mf: Manifest[T], eventCodec: Codec[T]) = {
    implicit val te = TimeExtractor[T](timeOf(_).getTime)
    val newID = freshUUID
    val scaldingSource =
      eventSource.offline.map( s => Scalding.pipeFactory(s.scaldingSource(_)))
    val stormSource = eventSource.spout.map(Storm.timedSpout(_))
    new SourceBuilder[T](
<<<<<<< HEAD
      Source[PlatformPair, T]((scaldingSource, stormSource), manifest),
      CompletedBuilder.injectionRegistrar[T](eventCodec),
=======
      Source[PlatformPair, T]((scaldingSource, stormSource)),
      List(CompletedBuilder.injectionPair[T](eventCodec)),
>>>>>>> 3111aa29
      newID
    )
  }
}

case class SourceBuilder[T: Manifest] private (
  @transient node: SourceBuilder.Node[T],
  @transient registrar: IKryoRegistrar,
  id: String,
  @transient opts: Map[String, Options] = Map.empty
) extends Serializable {
  import SourceBuilder.{ adjust, Node }

  def map[U: Manifest](fn: T => U): SourceBuilder[U] = copy(node = node.map(fn))
  def filter(fn: T => Boolean): SourceBuilder[T] = copy(node = node.filter(fn))
  def flatMap[U: Manifest](fn: T => TraversableOnce[U]): SourceBuilder[U] =
    copy(node = node.flatMap(fn))
  def flatMapBuilder[U: Manifest](newFlatMapper: FlatMapper[T, U]): SourceBuilder[U] =
    flatMap(newFlatMapper(_))

  def write[U](sink: CompoundSink[U])(conversion: T => TraversableOnce[U])
    (implicit batcher: Batcher, mf: Manifest[U]): SourceBuilder[T] = {
    val newNode =
      node.flatMap(conversion).write(
        sink.offline.map(new BatchedSinkFromOffline[U](batcher, _)),
        sink.online
      )
    copy(
      node = node.either(newNode).flatMap[T] {
        case Left(t) => Some(t)
        case Right(u) => None
      }
    )
  }

  def write(sink: CompoundSink[T])(implicit batcher: Batcher): SourceBuilder[T] =
    copy(
      node = node.write(
        sink.offline.map(new BatchedSinkFromOffline[T](batcher, _)),
        sink.online
      )
    )

  def leftJoin[K, V, JoinedValue](service: CompoundService[K, JoinedValue])
    (implicit ev: T <:< (K, V), keyMf: Manifest[K], valMf: Manifest[V], joinedMf: Manifest[JoinedValue])
      : SourceBuilder[(K, (V, Option[JoinedValue]))] =
    copy(
      node = node.asInstanceOf[Node[(K, V)]].leftJoin(
        service.offline,
        service.online.map(StoreWrapper[K, JoinedValue](_))
      )
    )

  def set(opt: Any): SourceBuilder[T] = copy(opts = adjust(opts, id)(_.set(opt)))

  /**
    * Complete this builder instance with a BatchStore. At this point,
    * the Summingbird job can be executed on Hadoop.
    */
  def groupAndSumTo[K, V](store: BatchedScaldingStore[K, V])(
    implicit ev: T <:< (K, V),
    env: Env,
    keyMf: Manifest[K],
    valMf: Manifest[V],
    keyCodec: Codec[K],
    valCodec: Codec[V],
    batcher: Batcher,
    monoid: Monoid[V]): CompletedBuilder[_, K, V] =
    groupAndSumTo(CompoundStore.fromOffline(store))

  /**
    * Complete this builder instance with a MergeableStore. At this point,
    * the Summingbird job can be executed on Storm.
    */
  def groupAndSumTo[K, V](store: => MergeableStore[(K, BatchID), V])(
    implicit ev: T <:< (K, V),
    env: Env,
    keyMf: Manifest[K],
    valMf: Manifest[V],
    keyCodec: Codec[K],
    valCodec: Codec[V],
    batcher: Batcher,
    monoid: Monoid[V]): CompletedBuilder[_, K, V] =
    groupAndSumTo(CompoundStore.fromOnline(store))

  /**
    * Complete this builder instance with a CompoundStore. At this
    * point, the Summingbird job can be executed on Storm or Hadoop.
    */
  def groupAndSumTo[K, V](store: CompoundStore[K, V])(
    implicit ev: T <:< (K, V),
    env: Env,
    keyMf: Manifest[K],
    valMf: Manifest[V],
    keyCodec: Codec[K],
    valCodec: Codec[V],
    batcher: Batcher,
    monoid: Monoid[V]): CompletedBuilder[_, K, V] = {

    val cb = env match {
      case scalding: ScaldingEnv =>
        val givenStore = store.offlineStore.getOrElse(sys.error("No offline store given in Scalding mode"))
        // Set the store to reset if needed
        val batchSetStore = scalding
          .initialBatch(batcher)
          .map { givenStore.withInitialBatch(_) }
          .getOrElse(givenStore)

        val newNode = OptionalUnzip2[Scalding, Storm]()(node)._1.map {
          Producer.evToKeyed(_)
            .name(id)
            .sumByKey(batchSetStore)
        }.getOrElse(sys.error("Scalding mode specified alongside some online-only Source, Service or Sink."))
        CompletedBuilder(newNode, registrar, batcher, keyCodec, valCodec, SourceBuilder.freshUUID, opts)

      case storm: StormEnv =>
        val givenStore = MergeableStoreSupplier.from {
          store.onlineSupplier
            .getOrElse(sys.error("No online store given in Storm mode"))
            .apply()
          }

        val newNode = OptionalUnzip2[Scalding, Storm]()(node)._2.map {
          Producer.evToKeyed(_)
            .name(id)
            .sumByKey(givenStore)
        }.getOrElse(sys.error("Storm mode specified alongside some offline-only Source, Service or Sink."))
        CompletedBuilder(newNode, registrar, batcher, keyCodec, valCodec, SourceBuilder.freshUUID, opts)

      case _ => sys.error("Unknown environment: " + env)
    }
    env.builder = cb
    cb
  }

  // useful when you need to merge two different Event sources
  def ++(other: SourceBuilder[T]): SourceBuilder[T] =
    copy(
      node = node.name(id).merge(other.node.name(other.id)),
      registrar = new IterableRegistrar(registrar, other.registrar),
      id = SourceBuilder.freshUUID,
      opts = opts ++ other.opts
    )
}<|MERGE_RESOLUTION|>--- conflicted
+++ resolved
@@ -65,13 +65,8 @@
       eventSource.offline.map( s => Scalding.pipeFactory(s.scaldingSource(_)))
     val stormSource = eventSource.spout.map(Storm.timedSpout(_))
     new SourceBuilder[T](
-<<<<<<< HEAD
-      Source[PlatformPair, T]((scaldingSource, stormSource), manifest),
+      Source[PlatformPair, T]((scaldingSource, stormSource)),
       CompletedBuilder.injectionRegistrar[T](eventCodec),
-=======
-      Source[PlatformPair, T]((scaldingSource, stormSource)),
-      List(CompletedBuilder.injectionPair[T](eventCodec)),
->>>>>>> 3111aa29
       newID
     )
   }
