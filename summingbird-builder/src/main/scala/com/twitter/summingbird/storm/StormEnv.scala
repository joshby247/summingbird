/*
Copyright 2013 Twitter, Inc.

Licensed under the Apache License, Version 2.0 (the "License");
you may not use this file except in compliance with the License.
You may obtain a copy of the License at

http://www.apache.org/licenses/LICENSE-2.0

Unless required by applicable law or agreed to in writing, software
distributed under the License is distributed on an "AS IS" BASIS,
WITHOUT WARRANTIES OR CONDITIONS OF ANY KIND, either express or implied.
See the License for the specific language governing permissions and
limitations under the License.
*/

package com.twitter.summingbird.storm

import backtype.storm.Config
import com.twitter.scalding.Args
import com.twitter.chill.ScalaKryoInstantiator
import com.twitter.chill.java.IterableRegistrar
import com.twitter.chill.config.{ ConfiguredInstantiator => ConfInst, JavaMapConfig }
import com.twitter.summingbird.{ Env, Unzip2, Producer }
import com.twitter.summingbird.scalding.Scalding
import scala.collection.JavaConverters._

/**
 * Storm-specific extension to Env. StormEnv handles storm-specific configuration
 * and topology submission to the Storm cluster.
 *
 * @author Oscar Boykin
 * @author Sam Ritchie
 * @author Ashu Singhal
 */

case class StormEnv(override val jobName: String, override val args: Args)
    extends Env(jobName) {
  def run {
    // Calling abstractJob's constructor and binding it to a variable
    // forces any side effects caused by that constructor (building up
    // of the environment and defining the builder).
    val ajob = abstractJob

<<<<<<< HEAD
    val classSuffix = jobName.split("\\.").last
    Storm.remote(classSuffix, builder.opts)
=======
    val codecPairs = Seq(builder.keyCodecPair, builder.valueCodecPair)
    val eventCodecPairs = builder.eventCodecPairs

    val classSuffix =
      args.optional("name")
        .getOrElse(jobName.split("\\.").last)

    Storm.remote(builder.opts)
>>>>>>> 82e86404
      .withConfigUpdater { config =>
      val c = ConfigBijection.invert(config)
      val transformed = ConfigBijection(ajob.transformConfig(c))
      val kryoConfig = new JavaMapConfig(transformed)
      ConfInst.setSerialized(
        kryoConfig,
        classOf[ScalaKryoInstantiator],
        new ScalaKryoInstantiator().withRegistrar(builder.registrar)
      )
      transformed
    }.run(
      builder.node.name(builder.id).asInstanceOf[Producer[Storm, _]],
      classSuffix
    )
  }
}<|MERGE_RESOLUTION|>--- conflicted
+++ resolved
@@ -42,19 +42,11 @@
     // of the environment and defining the builder).
     val ajob = abstractJob
 
-<<<<<<< HEAD
-    val classSuffix = jobName.split("\\.").last
-    Storm.remote(classSuffix, builder.opts)
-=======
-    val codecPairs = Seq(builder.keyCodecPair, builder.valueCodecPair)
-    val eventCodecPairs = builder.eventCodecPairs
-
     val classSuffix =
       args.optional("name")
         .getOrElse(jobName.split("\\.").last)
 
     Storm.remote(builder.opts)
->>>>>>> 82e86404
       .withConfigUpdater { config =>
       val c = ConfigBijection.invert(config)
       val transformed = ConfigBijection(ajob.transformConfig(c))
