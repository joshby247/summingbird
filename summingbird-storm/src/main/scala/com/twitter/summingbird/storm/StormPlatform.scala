/*
 Copyright 2013 Twitter, Inc.

 Licensed under the Apache License, Version 2.0 (the "License");
 you may not use this file except in compliance with the License.
 You may obtain a copy of the License at

 http://www.apache.org/licenses/LICENSE-2.0

 Unless required by applicable law or agreed to in writing, software
 distributed under the License is distributed on an "AS IS" BASIS,
 WITHOUT WARRANTIES OR CONDITIONS OF ANY KIND, either express or implied.
 See the License for the specific language governing permissions and
 limitations under the License.
 */

package com.twitter.summingbird.storm

import Constants._
import backtype.storm.{Config => BacktypeStormConfig, LocalCluster, StormSubmitter}
import backtype.storm.generated.StormTopology
import backtype.storm.topology.{BoltDeclarer, TopologyBuilder}
import backtype.storm.tuple.Fields
import backtype.storm.tuple.Tuple

import com.twitter.bijection.{Base64String, Injection}
import com.twitter.algebird.{Monoid, Semigroup}
import com.twitter.chill.IKryoRegistrar
import com.twitter.storehaus.ReadableStore
import com.twitter.storehaus.algebra.MergeableStore
import com.twitter.storehaus.algebra.MergeableStore.enrich
import com.twitter.summingbird._
import com.twitter.summingbird.viz.VizGraph
import com.twitter.summingbird.chill._
import com.twitter.summingbird.batch.{BatchID, Batcher, Timestamp}
import com.twitter.summingbird.storm.option.{AckOnEntry, AnchorTuples}
import com.twitter.summingbird.online.{MultiTriggerCache, SummingQueueCache}
import com.twitter.summingbird.online.executor.InputState
import com.twitter.summingbird.online.option.{IncludeSuccessHandler, MaxWaitingFutures, MaxFutureWaitTime}
import com.twitter.summingbird.util.CacheSize
import com.twitter.tormenta.spout.Spout
import com.twitter.summingbird.planner._
import com.twitter.summingbird.online.executor
import com.twitter.summingbird.online.FlatMapOperation
import com.twitter.summingbird.storm.planner._
import com.twitter.util.Future
import scala.annotation.tailrec
import backtype.storm.tuple.Values
import org.slf4j.LoggerFactory

/*
 * Batchers are used for partial aggregation. We never aggregate past two items which are not in the same batch.
 * This is needed/used everywhere we partially aggregate, summer's into stores, map side partial aggregation before summers, etc..
 */

sealed trait StormStore[-K, V] {
  def batcher: Batcher
}

object MergeableStoreSupplier {
  def from[K, V](store: => MergeableStore[(K, BatchID), V])(implicit batcher: Batcher): MergeableStoreSupplier[K, V] =
    MergeableStoreSupplier(() => store, batcher)

   def fromOnlineOnly[K, V](store: => MergeableStore[K, V]): MergeableStoreSupplier[K, V] = {
    implicit val batcher = Batcher.unit
    from(store.convert{k: (K, BatchID) => k._1})
  }
}


case class MergeableStoreSupplier[K, V](store: () => MergeableStore[(K, BatchID), V], batcher: Batcher) extends StormStore[K, V]

sealed trait StormService[-K, +V]
case class StoreWrapper[K, V](store: StoreFactory[K, V]) extends StormService[K, V]

sealed trait StormSource[+T]
case class SpoutSource[+T](spout: Spout[(Timestamp, T)], parallelism: Option[option.SpoutParallelism]) extends StormSource[T]

object Storm {
  def local(options: Map[String, Options] = Map.empty): LocalStorm =
    new LocalStorm(options, identity, List())

  def remote(options: Map[String, Options] = Map.empty): RemoteStorm =
    new RemoteStorm(options, identity, List())

  /**
   * Below are factory methods for the input output types:
   */

  def sink[T](fn: => (T => Future[Unit])): Storm#Sink[T] = { () => fn }

  // This can be used in jobs that do not have a batch component
  def onlineOnlyStore[K, V](store: => MergeableStore[K, V]): StormStore[K, V] =
    MergeableStoreSupplier.fromOnlineOnly(store)

  def store[K, V](store: => MergeableStore[(K, BatchID), V])(implicit batcher: Batcher): StormStore[K, V] =
    MergeableStoreSupplier.from(store)

  def service[K, V](serv: => ReadableStore[K, V]): StormService[K, V] = StoreWrapper(() => serv)

  def toStormSource[T](spout: Spout[T],
                       defaultSourcePar: Option[Int] = None)(implicit timeOf: TimeExtractor[T]): StormSource[T] =
    SpoutSource(spout.map(t => (Timestamp(timeOf(t)), t)), defaultSourcePar.map(option.SpoutParallelism(_)))

  implicit def spoutAsStormSource[T](spout: Spout[T])(implicit timeOf: TimeExtractor[T]): StormSource[T] =
    toStormSource(spout, None)(timeOf)

  def source[T](spout: Spout[T],
                defaultSourcePar: Option[Int] = None)(implicit timeOf: TimeExtractor[T]): Producer[Storm, T] =
    Producer.source[Storm, T](toStormSource(spout, defaultSourcePar))

  implicit def spoutAsSource[T](spout: Spout[T])(implicit timeOf: TimeExtractor[T]): Producer[Storm, T] =
    source(spout, None)(timeOf)
}

case class PlannedTopology(config: BacktypeStormConfig, topology: StormTopology)

abstract class Storm(options: Map[String, Options], transformConfig: SummingbirdConfig => SummingbirdConfig, passedRegistrars: List[IKryoRegistrar]) extends Platform[Storm] {
  @transient private val logger = LoggerFactory.getLogger(classOf[Storm])

  type Source[+T] = StormSource[T]
  type Store[-K, V] = StormStore[K, V]
  type Sink[-T] = () => (T => Future[Unit])
  type Service[-K, +V] = StormService[K, V]
  type Plan[T] = PlannedTopology

  private type Prod[T] = Producer[Storm, T]

  private def getOrElse[T <: AnyRef : Manifest](dag: Dag[Storm], node: StormNode, default: T): T = {
    val producer = node.members.last

    val namedNodes = dag.producerToPriorityNames(producer)
    val maybePair = (for {
      id <- namedNodes :+ "DEFAULT"
      stormOpts <- options.get(id)
      option <- stormOpts.get[T]
    } yield (id, option)).headOption

    maybePair match {
      case None =>
          logger.debug("Node ({}): Using default setting {}", dag.getNodeName(node), default)
          default
      case Some((namedSource, option)) =>
          logger.info("Node {}: Using {} found via NamedProducer \"{}\"", Array[AnyRef](dag.getNodeName(node), option, namedSource))
          option
    }
  }

  /**
   * Set storm to tick our nodes every second to clean up finished futures
   */
  private def tickConfig = {
    val boltConfig = new BacktypeStormConfig
    boltConfig.put(BacktypeStormConfig.TOPOLOGY_TICK_TUPLE_FREQ_SECS, java.lang.Integer.valueOf(1))
    boltConfig
  }

  private def scheduleFlatMapper(stormDag: Dag[Storm], node: StormNode)(implicit topologyBuilder: TopologyBuilder) = {
    /**
     * Only exists because of the crazy casts we needed.
     */
    def foldOperations(producers: List[Producer[Storm, _]]): FlatMapOperation[Any, Any] = {
      producers.foldLeft(FlatMapOperation.identity[Any]) {
        case (acc, p) =>
          p match {
            case LeftJoinedProducer(_, wrapper) =>
              val newService = wrapper.asInstanceOf[StoreWrapper[Any, Any]].store
              FlatMapOperation.combine(
                acc.asInstanceOf[FlatMapOperation[Any, (Any, Any)]],
                newService.asInstanceOf[StoreFactory[Any, Any]]).asInstanceOf[FlatMapOperation[Any, Any]]
            case OptionMappedProducer(_, op) => acc.andThen(FlatMapOperation[Any, Any](op.andThen(_.iterator).asInstanceOf[Any => TraversableOnce[Any]]))
            case FlatMappedProducer(_, op) => acc.andThen(FlatMapOperation(op).asInstanceOf[FlatMapOperation[Any, Any]])
            case WrittenProducer(_, sinkSupplier) => acc.andThen(FlatMapOperation.write(sinkSupplier.asInstanceOf[() => (Any => Future[Unit])]))
            case IdentityKeyedProducer(_) => acc
            case MergedProducer(_, _) => acc
            case NamedProducer(_, _) => acc
            case AlsoProducer(_, _) => acc
            case Source(_) => sys.error("Should not schedule a source inside a flat mapper")
            case Summer(_, _, _) => sys.error("Should not schedule a Summer inside a flat mapper")
            case KeyFlatMappedProducer(_, op) => acc.andThen(FlatMapOperation.keyFlatMap[Any, Any, Any](op).asInstanceOf[FlatMapOperation[Any, Any]])
          }
      }
    }
    val nodeName = stormDag.getNodeName(node)
    val operation = foldOperations(node.members.reverse)
    val metrics = getOrElse(stormDag, node, DEFAULT_FM_STORM_METRICS)
    val anchorTuples = getOrElse(stormDag, node, AnchorTuples.default)
    logger.info("[{}] Anchoring: {}", nodeName, anchorTuples.anchor)

    val maxWaiting = getOrElse(stormDag, node, DEFAULT_MAX_WAITING_FUTURES)
    val maxWaitTime = getOrElse(stormDag, node, DEFAULT_MAX_FUTURE_WAIT_TIME)
    logger.info("[{}] maxWaiting: {}", nodeName, maxWaiting.get)

    val usePreferLocalDependency = getOrElse(stormDag, node, DEFAULT_FM_PREFER_LOCAL_DEPENDENCY)
    logger.info("[{}] usePreferLocalDependency: {}", nodeName, usePreferLocalDependency.get)

    val flushFrequency = getOrElse(stormDag, node, DEFAULT_FLUSH_FREQUENCY)
    logger.info("[{}] maxWaiting: {}", nodeName, flushFrequency.get)

    val cacheSize = getOrElse(stormDag, node, DEFAULT_FM_CACHE)
    logger.info("[{}] cacheSize lowerbound: {}", nodeName, cacheSize.lowerBound)

    val summerOpt:Option[SummerNode[Storm]] = stormDag.dependantsOf(node).collect{case s: SummerNode[Storm] => s}.headOption

    val useAsyncCache = getOrElse(stormDag, node, DEFAULT_USE_ASYNC_CACHE)
    logger.info("[{}] useAsyncCache : {}", nodeName, useAsyncCache.get)

<<<<<<< HEAD
    val asyncPoolSize = getOrElse(stormDag, node, DEFAULT_ASYNCPOOLSIZE)
    logger.info("[{}] asyncPoolSize : {}", nodeName, asyncPoolSize.get)

    val ackOnEntry = getOrElse(stormDag, node, DEFAULT_ACKONENTRY)
    logger.info("[{}] ackOnEntry : {}", nodeName, ackOnEntry.get)

=======
>>>>>>> ff5ad8b7
    val bolt = summerOpt match {
      case Some(s) =>
        val summerProducer = s.members.collect { case s: Summer[_, _, _] => s }.head.asInstanceOf[Summer[Storm, _, _]]
        val cacheBuilder = if(useAsyncCache.get) {
          val softMemoryFlush = getOrElse(stormDag, node, DEFAULT_SOFTMEMORYFLUSH)
          logger.info("[{}] softMemoryFlush : {}", nodeName, softMemoryFlush.get)

          val asyncPoolSize = getOrElse(stormDag, node, DEFAULT_ASYNCPOOLSIZE)
          logger.info("[{}] asyncPoolSize : {}", nodeName, asyncPoolSize.get)

          val valueCombinerCrushSize = getOrElse(stormDag, node, DEFAULT_VALUECOMBINERCRUSHSIZE)
          logger.info("[{}] valueCombinerCrushSize : {}", nodeName, valueCombinerCrushSize.get)

          MultiTriggerCache.builder[(Any, BatchID), (List[InputState[Tuple]], Timestamp, Any)](cacheSize, valueCombinerCrushSize, flushFrequency, softMemoryFlush, asyncPoolSize)
        } else {
          SummingQueueCache.builder[(Any, BatchID), (List[InputState[Tuple]], Timestamp, Any)](cacheSize, flushFrequency)
        }

        BaseBolt(
          metrics.metrics,
          anchorTuples,
          true,
          new Fields(AGG_KEY, AGG_VALUE),
          ackOnEntry,
          new executor.FinalFlatMap(
            operation.asInstanceOf[FlatMapOperation[Any, (Any, Any)]],
            cacheBuilder,
            maxWaiting,
            maxWaitTime,
            new SingleItemInjection[Any],
            new KeyValueInjection[(Any, BatchID), Any]
            )(summerProducer.monoid.asInstanceOf[Monoid[Any]], summerProducer.store.batcher)
            )
      case None =>
      BaseBolt(
          metrics.metrics,
          anchorTuples,
          stormDag.dependantsOf(node).size > 0,
          new Fields(VALUE_FIELD),
          ackOnEntry,
          new executor.IntermediateFlatMap(
            operation,
            maxWaiting,
            maxWaitTime,
            new SingleItemInjection[Any],
            new SingleItemInjection[Any]
            )
          )
    }

    val parallelism = getOrElse(stormDag, node, DEFAULT_FM_PARALLELISM).parHint
    val declarer = topologyBuilder.setBolt(nodeName, bolt, parallelism).addConfigurations(tickConfig)


    val dependenciesNames = stormDag.dependenciesOf(node).collect { case x: StormNode => stormDag.getNodeName(x) }
    if (usePreferLocalDependency.get) {
      dependenciesNames.foreach { declarer.localOrShuffleGrouping(_) }
    } else {
      dependenciesNames.foreach { declarer.shuffleGrouping(_) }
    }

  }

  private def scheduleSpout[K](stormDag: Dag[Storm], node: StormNode)(implicit topologyBuilder: TopologyBuilder) = {
    val (spout, parOpt) = node.members.collect { case Source(SpoutSource(s, parOpt)) => (s, parOpt) }.head
    val nodeName = stormDag.getNodeName(node)

    val tormentaSpout = node.members.reverse.foldLeft(spout.asInstanceOf[Spout[(Timestamp, Any)]]) { (spout, p) =>
      p match {
        case Source(_) => spout // The source is still in the members list so drop it
        case OptionMappedProducer(_, op) => spout.flatMap {case (time, t) => op.apply(t).map { x => (time, x) }}
        case NamedProducer(_, _) => spout
        case IdentityKeyedProducer(_) => spout
        case AlsoProducer(_, _) => spout
        case _ => sys.error("not possible, given the above call to span.\n" + p)
      }
    }

    val metrics = getOrElse(stormDag, node, DEFAULT_SPOUT_STORM_METRICS)
    tormentaSpout.registerMetrics(metrics.toSpoutMetrics)

    val stormSpout = tormentaSpout.getSpout
    val parallelism = getOrElse(stormDag, node, parOpt.getOrElse(DEFAULT_SPOUT_PARALLELISM)).parHint
    topologyBuilder.setSpout(nodeName, stormSpout, parallelism)
  }

  private def scheduleSummerBolt[K, V](stormDag: Dag[Storm], node: StormNode)(implicit topologyBuilder: TopologyBuilder) = {
    val summer: Summer[Storm, K, V] = node.members.collect { case c: Summer[Storm, K, V] => c }.head
    implicit val monoid = summer.monoid
    val nodeName = stormDag.getNodeName(node)

    val supplier = summer.store match {
      case MergeableStoreSupplier(contained, _) => contained
    }
    val anchorTuples = getOrElse(stormDag, node, AnchorTuples.default)
    val metrics = getOrElse(stormDag, node, DEFAULT_SUMMER_STORM_METRICS)
    val shouldEmit = stormDag.dependantsOf(node).size > 0

    val ackOnEntry = getOrElse(stormDag, node, DEFAULT_ACKONENTRY)
    logger.info("[{}] ackOnEntry : {}", nodeName, ackOnEntry.get)

    val sinkBolt = BaseBolt(
          metrics.metrics,
          anchorTuples,
          shouldEmit,
          new Fields(VALUE_FIELD),
          ackOnEntry,
          new executor.Summer(
              supplier,
              getOrElse(stormDag, node, DEFAULT_ONLINE_SUCCESS_HANDLER),
              getOrElse(stormDag, node, DEFAULT_ONLINE_EXCEPTION_HANDLER),
              getOrElse(stormDag, node, DEFAULT_SUMMER_CACHE),
              getOrElse(stormDag, node, DEFAULT_MAX_WAITING_FUTURES),
              getOrElse(stormDag, node, DEFAULT_MAX_FUTURE_WAIT_TIME),
              getOrElse(stormDag, node, IncludeSuccessHandler.default),
              new KeyValueInjection[(K,BatchID), V],
              new SingleItemInjection[(K, (Option[V], V))])
        )

    val parallelism = getOrElse(stormDag, node, DEFAULT_SUMMER_PARALLELISM).parHint
    val declarer =
      topologyBuilder.setBolt(
        nodeName,
        sinkBolt,
        parallelism
        ).addConfigurations(tickConfig)
    val dependenciesNames = stormDag.dependenciesOf(node).collect { case x: StormNode => stormDag.getNodeName(x) }
    dependenciesNames.foreach { parentName =>
      declarer.fieldsGrouping(parentName, new Fields(AGG_KEY))
    }

  }

  private def dumpOptions: String = {
    options.map{case (k, opts) =>
      "%s -> [%s]".format(k, opts.opts.values.mkString(", "))
    }.mkString("\n || ")
  }
  /**
   * The following operations are public.
   */


  /**
   * Base storm config instances used by the Storm platform.
   */

  def genConfig(dag: Dag[Storm]) = {
    val config = new BacktypeStormConfig
    config.setFallBackOnJavaSerialization(false)
    config.setKryoFactory(classOf[com.twitter.chill.storm.BlizzardKryoFactory])
    config.setMaxSpoutPending(1000)
    config.setNumAckers(12)
    config.setNumWorkers(12)

    val initialStormConfig = StormConfig(config)
    val stormConfig = SBChillRegistrar(initialStormConfig, passedRegistrars)
    logger.debug("Serialization config changes:")
    logger.debug("Removes: {}", stormConfig.removes)
    logger.debug("Updates: {}", stormConfig.updates)


    val inj = Injection.connect[String, Array[Byte], Base64String]
    logger.debug("Adding serialized copy of graphs")
    val withViz = stormConfig.put("summingbird.base64_graph.producer", inj.apply(VizGraph(dag.originalTail)).str)
                            .put("summingbird.base64_graph.planned", inj.apply(VizGraph(dag)).str)

    val withOptions = withViz.put("summingbird.options", dumpOptions)
    val transformedConfig = transformConfig(withOptions)

    logger.debug("Config diff to be applied:")
    logger.debug("Removes: {}", transformedConfig.removes)
    logger.debug("Updates: {}", transformedConfig.updates)

    transformedConfig.removes.foreach(config.remove(_))
    transformedConfig.updates.foreach(kv => config.put(kv._1, kv._2))
    config
  }

  def withRegistrars(registrars: List[IKryoRegistrar]): Storm

  def withConfigUpdater(fn: SummingbirdConfig => SummingbirdConfig): Storm

  def plan[T](tail: TailProducer[Storm, T]): PlannedTopology = {
    val stormDag = OnlinePlan(tail)
    implicit val topologyBuilder = new TopologyBuilder
    implicit val config = genConfig(stormDag)


    stormDag.nodes.foreach { node =>
      node match {
        case _: SummerNode[_] => scheduleSummerBolt(stormDag, node)
        case _: FlatMapNode[_] => scheduleFlatMapper(stormDag, node)
        case _: SourceNode[_] => scheduleSpout(stormDag, node)
      }
    }
    PlannedTopology(config, topologyBuilder.createTopology)
  }
  def run(tail: TailProducer[Storm, _], jobName: String): Unit = run(plan(tail), jobName)
  def run(plannedTopology: PlannedTopology, jobName: String): Unit
}

class RemoteStorm(options: Map[String, Options], transformConfig: SummingbirdConfig => SummingbirdConfig, passedRegistrars: List[IKryoRegistrar]) extends Storm(options, transformConfig, passedRegistrars) {

  override def withConfigUpdater(fn: SummingbirdConfig => SummingbirdConfig) =
    new RemoteStorm(options, transformConfig.andThen(fn), passedRegistrars)

  override def run(plannedTopology: PlannedTopology, jobName: String): Unit = {
    val topologyName = "summingbird_" + jobName
    StormSubmitter.submitTopology(topologyName, plannedTopology.config, plannedTopology.topology)
  }

  override def withRegistrars(registrars: List[IKryoRegistrar]) =
    new RemoteStorm(options, transformConfig, passedRegistrars ++ registrars)
}

class LocalStorm(options: Map[String, Options], transformConfig: SummingbirdConfig => SummingbirdConfig, passedRegistrars: List[IKryoRegistrar])
  extends Storm(options, transformConfig, passedRegistrars) {
  lazy val localCluster = new LocalCluster

  override def withConfigUpdater(fn: SummingbirdConfig => SummingbirdConfig) =
    new LocalStorm(options, transformConfig.andThen(fn), passedRegistrars)

  override def run(plannedTopology: PlannedTopology, jobName: String): Unit = {
    val topologyName = "summingbird_" + jobName
    localCluster.submitTopology(topologyName, plannedTopology.config, plannedTopology.topology)
  }

  override def withRegistrars(registrars: List[IKryoRegistrar]) =
    new LocalStorm(options, transformConfig, passedRegistrars ++ registrars)
}<|MERGE_RESOLUTION|>--- conflicted
+++ resolved
@@ -205,15 +205,9 @@
     val useAsyncCache = getOrElse(stormDag, node, DEFAULT_USE_ASYNC_CACHE)
     logger.info("[{}] useAsyncCache : {}", nodeName, useAsyncCache.get)
 
-<<<<<<< HEAD
-    val asyncPoolSize = getOrElse(stormDag, node, DEFAULT_ASYNCPOOLSIZE)
-    logger.info("[{}] asyncPoolSize : {}", nodeName, asyncPoolSize.get)
-
     val ackOnEntry = getOrElse(stormDag, node, DEFAULT_ACKONENTRY)
     logger.info("[{}] ackOnEntry : {}", nodeName, ackOnEntry.get)
 
-=======
->>>>>>> ff5ad8b7
     val bolt = summerOpt match {
       case Some(s) =>
         val summerProducer = s.members.collect { case s: Summer[_, _, _] => s }.head.asInstanceOf[Summer[Storm, _, _]]
