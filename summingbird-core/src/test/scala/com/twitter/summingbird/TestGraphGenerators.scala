--- conflicted
+++ resolved
@@ -70,7 +70,7 @@
   } yield FlatMappedProducer(in, fn)
   
   
-  def genNamedProducer11[P <: Platform[P]](implicit genSource1 : Gen[Producer[P, Int]], genSource2 : Gen[KeyedProducer[P, Int, Int]], testStore: P#Store[Int, Int], sink1: P#Sink[Int], sink2: P#Sink[(Int, Int)]) = for {
+  def genNamedProducer11[P <: Platform[P]](implicit genSource1 : Arbitrary[Producer[P, Int]], genSource2 : Arbitrary[KeyedProducer[P, Int, Int]], testStore: P#Store[Int, Int], sink1: P#Sink[Int], sink2: P#Sink[(Int, Int)]) = for {
     _ <- Gen.choose(0, 1)
     fn <- arbitrary[(Int) => List[Int]]
     in <- genProd1
@@ -122,17 +122,11 @@
   					frequency((25, genSource2.arbitrary), (3, genOptMap12), (3, genOptMap22), (4, genWrite22), (1, genMerged2),
   							 (0, also2), (3, genFlatMap22), (3, genFlatMap12))
 
-<<<<<<< HEAD
-  def genProd1[P <: Platform[P]](implicit genSource1 : Gen[Producer[P, Int]],
-  									 genSource2 : Gen[KeyedProducer[P, Int, Int]],
-  									 testStore: P#Store[Int, Int], sink1: P#Sink[Int], sink2: P#Sink[(Int, Int)]): Gen[Producer[P, Int]] =
-  					frequency((25, genSource1), (3, genOptMap11), (8, genNamedProducer11), (3, genOptMap21), (1, genMerged1), (3, genFlatMap11),
-=======
+
   def genProd1[P <: Platform[P]](implicit genSource1 : Arbitrary[Producer[P, Int]],
   									 genSource2 : Arbitrary[KeyedProducer[P, Int, Int]],
   									 testStore: P#Store[Int, Int], sink1: P#Sink[Int], sink2: P#Sink[(Int, Int)]): Gen[Producer[P, Int]] = 
-  					frequency((25, genSource1.arbitrary), (3, genOptMap11), (3, genOptMap21), (1, genMerged1), (3, genFlatMap11),
->>>>>>> 8157c868
+  					frequency((25, genSource1.arbitrary), (8, genNamedProducer11), (3, genOptMap11), (3, genOptMap21), (1, genMerged1), (3, genFlatMap11),
   							 (0, also1), (3, genFlatMap21))
 
 }